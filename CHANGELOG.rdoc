Develop

<<<<<<< HEAD
* Feature cancancan#29 - Add ability to use a String that will get instance_eval'd or a Proc that will get called as the parameter method option for strong_parameter santization (svoop)

* Feature cancancan#48 - Define a CanCanCan module. Even though it is not used, it is standard practice to define the module, and helpful for determining between CanCanCan and CanCan for external libraries.
=======
* Feature #3 - Permit "can?" check multiple subjects (cefigueiredo)
>>>>>>> e4184283

1.7.1 (March 19th, 2014)

* Fix ryanb/cancan#992 - Remove Rails 4 deprecations for scoped (thejchap & hitendrasingh)

* Fix cancancan#16 - RSpec expectations are not explicitly required in RSpec > 2.13 (justinaiken & bryanrite)


1.7.0 (February 19th, 2014)

* Feature #988 Adds support for strong_parameters (bryanrite)

* Fix #726 - Allow multiple abilities with associations (elabs-dev)

* Fix #864 - Fix id_param in shallow routes (francocatena)

* Fix #871 - Fixes nested ability conditions (ricec)

* Fix #935 - Reduce unnecessary object allocations (grosser)

* Fix #966 - Fixes a variable name collision in nested conditions (knoopx)

* Fix #971 - Does not execute "empty?" scope when checking class rule (matt-glover)

* Fix #974 - Avoid unnecessary sql execution (inkstak)


1.6.10 (May 7, 2013)

* fix matches_conditons_hash for string values on 1.8 (thanks rrosen)

* work around SQL injection vulnerability in older Rails versions (thanks steerio) - issue #800

* add support for nested join conditions (thanks yuszuv) - issue #806

* fix load_resource "find_by" in mongoid resources (thanks albertobajo) - issue #705

* fix namespace split behavior (thanks xinuc) - issue #668


1.6.9 (February 4, 2013)

* fix inserting AND (NULL) to end of SQL queries (thanks jonsgreen) - issue #687

* fix merge_joins for nested association hashes (thanks DavidMikeSimon) - issues #655, #560

* raise error on recursive alias_action (thanks fl00r) - issue #660

* fix namespace controllers not loading params (thanks andhapp) - issues #670, #664


1.6.8 (June 25, 2012)

* improved support for namespaced controllers and models

* pass :if and :unless options for load and authorize resource (thanks mauriciozaffari)

* Travis CI badge (thanks plentz)

* adding Ability#merge for combining multiple abilities (thanks rogercampos)

* support for multiple MetaWhere rules (thanks andhapp)

* various fixes for DataMapper, Mongoid, and Inherited Resource integration

* {see the full list of changes}[https://github.com/ryanb/cancan/compare/1.6.7...1.6.8]


1.6.7 (October 4, 2011)

* fixing nested resource problem caused by namespace addition - issue #482

* {see the full list of changes}[https://github.com/ryanb/cancan/compare/1.6.6...1.6.7]


1.6.6 (September 28, 2011)

* correct "return cant jump across threads" error when using check_authorization (thanks codeprimate) - issues #463, #469

* fixing tests in development by specifying with_model version  (thanks kirkconnell) - issue #476

* added travis.yml file for TravisCI support (thanks bai) - issue #427

* better support for namespaced models (thanks whilefalse) - issues #424

* adding :id_param option to load_and_authorize_resource (thanks skhisma) - issue #425

* make default unauthorized message translatable text (thanks nhocki) - issue #409

* improving DataMapper behavior (thanks psanford, maxsum-corin) - issue #410, #373

* allow :find_by option to be full find method name - issue #335

* {see the full list of changes}[https://github.com/ryanb/cancan/compare/1.6.5...1.6.6]


1.6.5 (May 18, 2011)

* pass action and subject through AccessDenied exception when :through isn't found - issue #366

* many Mongoid adapter improvements (thanks rahearn, cardagin) - issues #363, #352, #343

* allow :through option to work with private controller methods - issue #360

* ensure Mongoid::Document is defined before loading Mongoid adapter - issue #359

* many DataMapper adapter improvements (thanks emmanuel) - issue #355

* handle checking nil attributes through associations (thanks thatothermitch) - issue #330

* improve scope merging - issue #328

* {see the full list of changes}[https://github.com/ryanb/cancan/compare/1.6.4...1.6.5]


1.6.4 (March 29, 2011)

* Fixed mongoid 'or' error - see issue #322

* {see the full list of changes}[https://github.com/ryanb/cancan/compare/1.6.3...1.6.4]


1.6.3 (March 25, 2011)

* Make sure ActiveRecord::Relation is defined before checking conditions against it so Rails 2 is supported again - see issue #312

* Return subject passed to authorize! - see issue #314

* {see the full list of changes}[https://github.com/ryanb/cancan/compare/1.6.2...1.6.3]


1.6.2 (March 18, 2011)

* Fixed instance loading when :singleton option is used - see issue #310

* {see the full list of changes}[https://github.com/ryanb/cancan/compare/1.6.1...1.6.2]


1.6.1 (March 15, 2011)

* Use Item.new instead of build_item for singleton resource so it doesn't effect database - see issue #304

* Made accessible_by action default to :index and parent action default to :show instead of :read - see issue #302

* Reverted Inherited Resources "collection" override since it doesn't seem to be working - see issue #305

* {see the full list of changes}[https://github.com/ryanb/cancan/compare/1.6.0...1.6.1]


1.6.0 (March 11, 2011)

* Added MetaWhere support - see issue #194 and #261

* Allow Active Record scopes in Ability conditions - see issue #257

* Added :if and :unless options to check_authorization - see issue #284

* Several Inherited Resources fixes (thanks aq1018, tanordheim and stefanoverna)

* Pass action name to accessible_by call when loading a collection (thanks amw)

* Added :prepend option to load_and_authorize_resource to load before other filters - see issue #290

* Fixed spacing issue in I18n message for multi-word model names - see issue #292

* Load resource collection for any action which doesn't have an "id" parameter - see issue #296

* Raise an exception when trying to make a Ability condition with both a hash of conditions and a block - see issue #269

* {see the full list of changes}[https://github.com/ryanb/cancan/compare/1.5.1...1.6.0]


1.5.1 (January 20, 2011)

* Fixing deeply nested conditions in Active Record adapter - see issue #246

* Improving Mongoid support for multiple can and cannot definitions (thanks stellard) - see issue #239

* {see the full list of changes}[https://github.com/ryanb/cancan/compare/1.5.0...1.5.1]


1.5.0 (January 11, 2011)

* Added an Ability generator - see issue #170

* Added DataMapper support (thanks natemueller)

* Added Mongoid support (thanks bowsersenior)

* Added skip_load_and_authorize_resource methods to controller class - see issue #164

* Added support for uncountable resources in index action - see issue #193

* Cleaned up README and added spec/README

* Internal: renamed CanDefinition to Rule

* Internal: added a model adapter layer for easily supporting more ORMs

* Internal: added .rvmrc to auto-switch to 1.8.7 with gemset - see issue #231

* {see the full list of changes}[https://github.com/ryanb/cancan/compare/1.4.1...1.5.0]


1.4.1 (November 12, 2010)

* Renaming skip_authorization to skip_authorization_check - see issue #169

* Adding :through_association option to load_resource (thanks hunterae) - see issue #171

* The :shallow option now works with the :singleton option (thanks nandalopes) - see issue #187

* Play nicely with quick_scopes gem (thanks ramontayag) - see issue #183

* Fix odd behavior when "cache_classes = false" (thanks mphalliday) - see issue #174

* {see the full list of changes}[https://github.com/ryanb/cancan/compare/1.4.0...1.4.1]


1.4.0 (October 5, 2010)

* Adding Gemfile; to get specs running just +bundle+ and +rake+ - see issue #163

* Stop at 'cannot' definition when there are no conditions - see issue #161

* The :through option will now call a method with that name if instance variable doesn't exist - see issue #146

* Adding :shallow option to load_resource to bring back old behavior of fetching a child without a parent

* Raise AccessDenied error when loading a child and parent resource isn't found

* Abilities defined on a module will apply to anything that includes that module - see issue #150 and #152

* Abilities can be defined with a string of SQL in addition to a block so accessible_by works with a block - see issue #150

* Adding better support for InheritedResource - see issue #23

* Loading the collection instance variable (for index action) using accessible_by - see issue #137

* Adding action and subject variables to I18n unauthorized message - closes #142

* Adding check_authorization and skip_authorization controller class methods to ensure authorization is performed (thanks justinko) - see issue #135

* Setting initial attributes based on ability conditions in new/create actions - see issue #114

* Check parent attributes for nested association in index action - see issue #121

* Supporting nesting in can? method using hash - see issue #121

* Adding I18n support for Access Denied messages (thanks EppO) - see issue #103

* Passing no arguments to +can+ definition will pass action, class, and object to block - see issue #129

* Don't pass action to block in +can+ definition when using :+manage+ option - see issue #129

* No longer calling block in +can+ definition when checking on class - see issue #116

* {see the full list of changes}[https://github.com/ryanb/cancan/compare/1.3.4...1.4.0]


1.3.4 (August 31, 2010)

* Don't stop at +cannot+ with hash conditions when checking class (thanks tamoya) - see issue #131

* {see the full list of changes}[https://github.com/ryanb/cancan/compare/1.3.3...1.3.4]


1.3.3 (August 20, 2010)

* Switching to Rspec namespace to remove deprecation warning in Rspec 2 - see issue #119

* Pluralize nested associations for conditions in accessible_by (thanks mlooney) - see issue #123

* {see the full list of changes}[https://github.com/ryanb/cancan/compare/1.3.2...1.3.3]


1.3.2 (August 7, 2010)

* Fixing slice error when passing in custom resource name - see issue #112

* {see the full list of changes}[https://github.com/ryanb/cancan/compare/1.3.1...1.3.2]


1.3.1 (August 6, 2010)

* Fixing protected sanitize_sql error - see issue #111

* {see the full list of changes}[https://github.com/ryanb/cancan/compare/1.3.0...1.3.1]


1.3.0 (August 6, 2010)

* Adding :find_by option to load_resource - see issue #19

* Adding :singleton option to load_resource - see issue #93

* Supporting multiple resources in :through option for polymorphic associations - see issue #73

* Supporting Single Table Inheritance for "can" comparisons - see issue #55

* Adding :instance_name option to load/authorize_resource - see issue #44

* Don't pass nil to "new" to keep MongoMapper happy - see issue #63

* Parent resources are now authorized with :read action.

* Changing :resource option in load/authorize_resource back to :class with ability to pass false

* Removing :nested option in favor of :through option with separate load/authorize call

* Moving internal logic from ResourceAuthorization to ControllerResource class

* Supporting multiple "can" and "cannot" calls with accessible_by (thanks funny-falcon) - see issue #71

* Supporting deeply nested aliases - see issue #98

* {see the full list of changes}[https://github.com/ryanb/cancan/compare/1.2.0...1.3.0]


1.2.0 (July 16, 2010)

* Load nested parent resources on collection actions such as "index" (thanks dohzya)

* Adding :name option to load_and_authorize_resource if it does not match controller - see issue #65

* Fixing issue when using accessible_by with nil can conditions (thanks jrallison) - see issue #66

* Pluralize table name for belongs_to associations in can conditions hash (thanks logandk) - see issue #62

* Support has_many association or arrays in can conditions hash

* Adding joins clause to accessible_by when conditions are across associations

* {see the full list of changes}[https://github.com/ryanb/cancan/compare/1.1.1...1.2.0]


1.1.1 (April 17, 2010)

* Fixing behavior in Rails 3 by properly initializing ResourceAuthorization

* {see the full list of changes}[https://github.com/ryanb/cancan/compare/1.1...1.1.1]


1.1.0 (April 17, 2010)

* Supporting arrays, ranges, and nested hashes in ability conditions

* Removing "unauthorized!" method in favor of "authorize!" in controllers

* Adding action, subject and default_message abilities to AccessDenied exception - see issue #40

* Adding caching to current_ability controller method, if you're overriding this be sure to add caching too.

* Adding "accessible_by" method to Active Record for fetching records matching a specific ability

* Adding conditions behavior to Ability#can and fetch with Ability#conditions - see issue #53

* Renaming :class option to :resource for load_and_authorize_resource which now supports a symbol for non models - see issue #45

* Properly handle Admin::AbilitiesController in params[:controller] - see issue #46

* Adding be_able_to RSpec matcher (thanks dchelimsky), requires Ruby 1.8.7 or higher - see issue #54

* Support additional arguments to can? which get passed to the block - see issue #48

* {see the full list of changes}[https://github.com/ryanb/cancan/compare/1.0.2...1.1]


1.0.2 (Dec 30, 2009)

* Adding clear_aliased_actions to Ability which removes previously defined actions including defaults - see issue #20

* Append aliased actions (don't overwrite them) - see issue #20

* Adding custom message argument to unauthorized! method (thanks tjwallace) - see issue #18

* {see the full list of changes}[https://github.com/ryanb/cancan/compare/1.0.1...1.0.2]


1.0.1 (Dec 14, 2009)

* Adding :class option to load_resource so one can customize which class to use for the model - see issue #17

* Don't fetch parent of nested resource if *_id parameter is missing so it works with shallow nested routes - see issue #14

* {see the full list of changes}[https://github.com/ryanb/cancan/compare/1.0.0...1.0.1]


1.0.0 (Dec 13, 2009)

* Don't set resource instance variable if it has been set already - see issue #13

* Allowing :nested option to accept an array for deep nesting

* Adding :nested option to load resource method - see issue #10

* Pass :only and :except options to before filters for load/authorize resource methods.

* Adding :collection and :new options to load_resource method so we can specify behavior of additional actions if needed.

* BACKWARDS INCOMPATIBLE: turning load and authorize resource methods into class methods which set up the before filter so they can accept additional arguments.

* {see the full list of changes}[https://github.com/ryanb/cancan/compare/0.2.1...1.0.0]


0.2.1 (Nov 26, 2009)

* many internal refactorings - see issues #11 and #12

* adding "cannot" method to define which abilities cannot be done - see issue #7

* support custom objects (usually symbols) in can definition - see issue #8

* {see the full list of changes}[https://github.com/ryanb/cancan/compare/0.2.0...0.2.1]


0.2.0 (Nov 17, 2009)

* fix behavior of load_and_authorize_resource for namespaced controllers - see issue #3

* support arrays being passed to "can" to specify multiple actions or classes - see issue #2

* adding "cannot?" method to ability, controller, and view which is inverse of "can?" - see issue #1

* BACKWARDS INCOMPATIBLE: use Ability#initialize instead of 'prepare' to set up abilities - see issue #4

* {see the full list of changes}[https://github.com/ryanb/cancan/compare/0.1.0...0.2.0]


0.1.0 (Nov 16, 2009)

* initial release<|MERGE_RESOLUTION|>--- conflicted
+++ resolved
@@ -1,12 +1,11 @@
 Develop
 
-<<<<<<< HEAD
+* Feature cancancan#3 - Permit "can?" check multiple subjects (cefigueiredo)
+
 * Feature cancancan#29 - Add ability to use a String that will get instance_eval'd or a Proc that will get called as the parameter method option for strong_parameter santization (svoop)
 
 * Feature cancancan#48 - Define a CanCanCan module. Even though it is not used, it is standard practice to define the module, and helpful for determining between CanCanCan and CanCan for external libraries.
-=======
-* Feature #3 - Permit "can?" check multiple subjects (cefigueiredo)
->>>>>>> e4184283
+
 
 1.7.1 (March 19th, 2014)
 
