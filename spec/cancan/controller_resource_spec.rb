require "spec_helper"

describe CanCan::ControllerResource do
  before(:each) do
    @params = HashWithIndifferentAccess.new(:controller => "projects")
    @controller_class = Class.new
    @controller = @controller_class.new
    @ability = Ability.new(nil)
    stub(@controller).params { @params }
    stub(@controller).current_ability { @ability }
    stub(@controller).authorize! { |*args| @ability.authorize!(*args) }
    # stub(@controller_class).cancan_skipper { {:authorize => {}, :load => {}} }
  end

  it "should load the resource into an instance variable if params[:id] is specified" do
    project = Project.create!
    @params.merge!(:action => "show", :id => project.id)
    CanCan::ControllerResource.new(@controller, :load => true).process
    @controller.instance_variable_get(:@project).should == project
  end

  it "should not load resource into an instance variable if already set" do
    @params.merge!(:action => "show", :id => 123)
    @controller.instance_variable_set(:@project, :some_project)
    CanCan::ControllerResource.new(@controller, :load => true).process
    @controller.instance_variable_get(:@project).should == :some_project
  end

  it "should properly load resource for namespaced controller" do
    project = Project.create!
    @params.merge!(:controller => "admin/projects", :action => "show", :id => project.id)
    CanCan::ControllerResource.new(@controller, :load => true).process
    @controller.instance_variable_get(:@project).should == project
  end

  it "should properly load resource for namespaced controller when using '::' for namespace" do
    project = Project.create!
    @params.merge!(:controller => "Admin::ProjectsController", :action => "show", :id => project.id)
    CanCan::ControllerResource.new(@controller, :load => true).process
    @controller.instance_variable_get(:@project).should == project
  end

  it "should build a new resource with hash if params[:id] is not specified and authorize on each attribute" do
    @params.merge!(:action => "create", :project => {:name => "foobar"})
    CanCan::ControllerResource.new(@controller, :load => true).process
    @controller.instance_variable_get(:@project).name.should == "foobar"
  end

  it "should build a new resource with attributes from current ability" do
    @params.merge!(:action => "new")
    @ability.can(:create, :projects, :name => "from conditions")
    CanCan::ControllerResource.new(@controller, :load => true).process
    @controller.instance_variable_get(:@project).name.should == "from conditions"
  end

  it "should override initial attributes with params" do
    @params.merge!(:action => "new", :project => {:name => "from params"})
    @ability.can(:create, :projects, :name => "from conditions")
    CanCan::ControllerResource.new(@controller, :load => true).process
    @controller.instance_variable_get(:@project).name.should == "from params"
  end

  it "should build a collection when on index action when class responds to accessible_by and mark ability as fully authorized" do
    stub(Project).accessible_by(@ability, :index) { :found_projects }
    @params[:action] = "index"
    CanCan::ControllerResource.new(@controller, :project, :load => true).process
    @controller.instance_variable_get(:@project).should be_nil
    @controller.instance_variable_get(:@projects).should == :found_projects
    @ability.should be_fully_authorized(:index, :projects)
  end

  it "should not build a collection when on index action when class does not respond to accessible_by and not mark ability as fully authorized" do
    @params[:action] = "index"
    CanCan::ControllerResource.new(@controller, :load => true).process
    @controller.instance_variable_get(:@project).should be_nil
    @controller.instance_variable_defined?(:@projects).should be_false
    @ability.should_not be_fully_authorized(:index, :projects)
  end

  it "should not use accessible_by when defining abilities through a block" do
    stub(Project).accessible_by(@ability) { :found_projects }
    @params[:action] = "index"
    @ability.can(:read, :projects) { |p| false }
    CanCan::ControllerResource.new(@controller, :load => true).process
    @controller.instance_variable_get(:@project).should be_nil
    @controller.instance_variable_defined?(:@projects).should be_false
  end

  it "should not authorize resource in collection action" do
    @params[:action] = "index"
    @controller.instance_variable_set(:@project, :some_project)
    stub(@controller).authorize!(:index, :projects) { raise CanCan::Unauthorized }
    resource = CanCan::ControllerResource.new(@controller, :authorize => true)
    lambda { resource.process }.should_not raise_error(CanCan::Unauthorized)
  end

  it "should authorize parent resource in collection action" do
    @params[:action] = "index"
    @controller.instance_variable_set(:@category, :some_category)
    stub(@controller).authorize!(:show, :some_category) { raise CanCan::Unauthorized }
    resource = CanCan::ControllerResource.new(@controller, :category, :parent => true, :authorize => true)
    lambda { resource.process }.should raise_error(CanCan::Unauthorized)
  end

  it "should perform authorization using controller action and loaded model" do
    @params.merge!(:action => "show", :id => 123)
    @controller.instance_variable_set(:@project, :some_project)
    stub(@controller).authorize!(:show, :some_project) { raise CanCan::Unauthorized }
    resource = CanCan::ControllerResource.new(@controller, :authorize => true)
    lambda { resource.process }.should raise_error(CanCan::Unauthorized)
  end

  it "should not perform authorization using controller action when no loaded model" do
    @params.merge!(:action => "show", :id => 123)
    stub(@controller).authorize!(:show, :projects) { raise CanCan::Unauthorized }
    resource = CanCan::ControllerResource.new(@controller, :authorize => true)
    lambda { resource.process }.should_not raise_error(CanCan::Unauthorized)
  end

  it "should not build a single resource when on custom collection action even with id" do
    @params.merge!(:action => "sort", :id => 123)
    CanCan::ControllerResource.new(@controller, :load => true, :collection => [:sort, :list]).process
    @controller.instance_variable_get(:@project).should be_nil
  end

  it "should load a collection resource when on custom action with no id param" do
    stub(Project).accessible_by(@ability, :sort) { :found_projects }
    @params[:action] = "sort"
    CanCan::ControllerResource.new(@controller, :load => true).process
    @controller.instance_variable_get(:@project).should be_nil
    @controller.instance_variable_get(:@projects).should == :found_projects
  end

  it "should build a resource when on custom new action even when params[:id] exists" do
    @params.merge!(:action => "build", :id => 123)
    stub(Project).new { :some_project }
    CanCan::ControllerResource.new(@controller, :load => true, :new => :build).process
    @controller.instance_variable_get(:@project).should == :some_project
  end

  it "should not try to load resource for other action if params[:id] is undefined" do
    @params[:action] = "list"
    CanCan::ControllerResource.new(@controller, :load => true).process
    @controller.instance_variable_get(:@project).should be_nil
  end

  it "should be a parent resource when name is provided which doesn't match controller" do
    resource = CanCan::ControllerResource.new(@controller, :category)
    resource.should be_parent
  end

  it "should not be a parent resource when name is provided which matches controller" do
    resource = CanCan::ControllerResource.new(@controller, :project)
    resource.should_not be_parent
  end

  it "should be parent if specified in options" do
    resource = CanCan::ControllerResource.new(@controller, :project, {:parent => true})
    resource.should be_parent
  end

  it "should not be parent if specified in options" do
    resource = CanCan::ControllerResource.new(@controller, :category, {:parent => false})
    resource.should_not be_parent
  end

  it "should load parent resource through proper id parameter" do
    project = Project.create!
    @params.merge!(:action => "index", :project_id => project.id)
    CanCan::ControllerResource.new(@controller, :project, :load => true, :parent => true).process
    @controller.instance_variable_get(:@project).should == project
  end

  it "should load resource through the association of another parent resource using instance variable" do
    @params.merge!(:action => "show", :id => 123)
    category = Object.new
    @controller.instance_variable_set(:@category, category)
    stub(category).projects.stub!.find(123) { :some_project }
    CanCan::ControllerResource.new(@controller, :load => true, :through => :category).process
    @controller.instance_variable_get(:@project).should == :some_project
  end

  it "should load resource through the custom association name" do
    @params.merge!(:action => "show", :id => 123)
    category = Object.new
    @controller.instance_variable_set(:@category, category)
    stub(category).custom_projects.stub!.find(123) { :some_project }
    CanCan::ControllerResource.new(@controller, :load => true, :through => :category, :through_association => :custom_projects).process
    @controller.instance_variable_get(:@project).should == :some_project
  end

  it "should load resource through the association of another parent resource using method" do
    @params.merge!(:action => "show", :id => 123)
    category = Object.new
    stub(@controller).category { category }
    stub(category).projects.stub!.find(123) { :some_project }
    CanCan::ControllerResource.new(@controller, :load => true, :through => :category).process
    @controller.instance_variable_get(:@project).should == :some_project
  end

  it "should not load through parent resource if instance isn't loaded when shallow" do
    project = Project.create!
    @params.merge!(:action => "show", :id => project.id)
    CanCan::ControllerResource.new(@controller, :load => true, :through => :category, :shallow => true).process
    @controller.instance_variable_get(:@project).should == project
  end

  it "should raise Unauthorized when attempting to load resource through nil" do
    project = Project.create!
    @params.merge!(:action => "show", :id => project.id)
    resource = CanCan::ControllerResource.new(@controller, :load => true, :through => :category)
    lambda {
      resource.process
    }.should raise_error(CanCan::Unauthorized) { |exception|
      exception.action.should == :show
      exception.subject.should == :projects
    }
    @controller.instance_variable_get(:@project).should be_nil
  end

  it "should authorize nested resource through parent association on index action" do
    pending
    @params.merge!(:action => "index")
    category = Object.new
    @controller.instance_variable_set(:@category, category)
    stub(@controller).authorize!(:index, category => :projects) { raise CanCan::Unauthorized }
    resource = CanCan::ControllerResource.new(@controller, :authorize => true, :through => :category)
    lambda { resource.process }.should raise_error(CanCan::Unauthorized)
  end

  it "should load through first matching if multiple are given" do
    @params.merge!(:action => "show", :id => 123)
    category = Object.new
    @controller.instance_variable_set(:@category, category)
    stub(category).projects.stub!.find(123) { :some_project }
    CanCan::ControllerResource.new(@controller, :load => true, :through => [:category, :user]).process
    @controller.instance_variable_get(:@project).should == :some_project
  end

  it "should find record through has_one association with :singleton option without id param" do
    @params.merge!(:action => "show", :id => nil)
    category = Object.new
    @controller.instance_variable_set(:@category, category)
    stub(category).project { :some_project }
    CanCan::ControllerResource.new(@controller, :load => true, :through => :category, :singleton => true).process
    @controller.instance_variable_get(:@project).should == :some_project
  end

  it "should not build record through has_one association with :singleton option because it can cause it to delete it in the database" do
    @params.merge!(:action => "create", :project => {:name => "foobar"})
    category = Category.new
    @controller.instance_variable_set(:@category, category)
    CanCan::ControllerResource.new(@controller, :load => true, :through => :category, :singleton => true).process
    @controller.instance_variable_get(:@project).name.should == "foobar"
    @controller.instance_variable_get(:@project).category.should == category
  end

  it "should find record through has_one association with :singleton and :shallow options" do
    project = Project.create!
    @params.merge!(:action => "show", :id => project.id)
    CanCan::ControllerResource.new(@controller, :load => true, :through => :category, :singleton => true, :shallow => true).process
    @controller.instance_variable_get(:@project).should == project
  end

  it "should build record through has_one association with :singleton and :shallow options" do
    @params.merge!(:action => "create", :project => {:name => "foobar"})
    CanCan::ControllerResource.new(@controller, :load => true, :through => :category, :singleton => true, :shallow => true).process
    @controller.instance_variable_get(:@project).name.should == "foobar"
  end

  it "should only authorize :show action on parent resource" do
    project = Project.create!
    @params.merge!(:action => "new", :project_id => project.id)
    stub(@controller).authorize!(:show, project) { raise CanCan::Unauthorized }
    resource = CanCan::ControllerResource.new(@controller, :project, :load => true, :authorize => true, :parent => true)
    lambda { resource.process }.should raise_error(CanCan::Unauthorized)
  end

  it "should authorize update action before setting attributes" do
    @ability.can :update, :projects, :name => "bar"
    project = Project.create!(:name => "foo")
    @params.merge!(:action => "update", :id => project.id, :project => {:name => "bar"})
    resource = CanCan::ControllerResource.new(@controller, :project, :load => true, :authorize => true)
    lambda { resource.process }.should raise_error(CanCan::Unauthorized)
  end

  it "should authorize update action after setting attributes" do
    @ability.can :update, :projects, :name => "foo"
    project = Project.create!(:name => "foo")
    @params.merge!(:action => "update", :id => project.id, :project => {:name => "bar"})
    resource = CanCan::ControllerResource.new(@controller, :project, :load => true, :authorize => true)
    lambda { resource.process }.should raise_error(CanCan::Unauthorized)
  end

  it "should load the model using a custom class" do
    project = Project.create!
    @params.merge!(:action => "show", :id => project.id)
    CanCan::ControllerResource.new(@controller, :load => true, :class => Project).process
    @controller.instance_variable_get(:@project).should == project
  end

  it "should not authorize based on resource name if class is false because we don't do class level authorization anymore" do
    @params.merge!(:action => "show", :id => 123)
    stub(@controller).authorize!(:show, :projects) { raise CanCan::Unauthorized }
    resource = CanCan::ControllerResource.new(@controller, :authorize => true, :class => false)
    lambda { resource.process }.should_not raise_error(CanCan::Unauthorized)
  end

  it "should load and authorize using custom instance name" do
    project = Project.create!
    @params.merge!(:action => "show", :id => project.id)
    stub(@controller).authorize!(:show, project) { raise CanCan::Unauthorized }
    resource = CanCan::ControllerResource.new(@controller, :load => true, :authorize => true, :instance_name => :custom_project)
    lambda { resource.process }.should raise_error(CanCan::Unauthorized)
    @controller.instance_variable_get(:@custom_project).should == project
  end

  it "should load resource using custom find_by attribute" do
    project = Project.create!(:name => "foo")
    @params.merge!(:action => "show", :id => "foo")
    CanCan::ControllerResource.new(@controller, :load => true, :find_by => :name).process
    @controller.instance_variable_get(:@project).should == project
  end

<<<<<<< HEAD
  it "should authorize each new attribute in the create action" do
    @params.merge!(:action => "create", :project => {:name => "foo"})
    @controller.instance_variable_set(:@project, :some_project)
    mock(@controller).authorize!(:create, :some_project, :name)
    CanCan::ControllerResource.new(@controller, :authorize => true).process
=======
  it "should allow full find method to be passed into find_by option" do
    project = Project.create!(:name => "foo")
    @params.merge!(:action => "show", :id => "foo")
    resource = CanCan::ControllerResource.new(@controller, :find_by => :find_by_name)
    resource.load_resource
    @controller.instance_variable_get(:@project).should == project
  end

  it "should raise ImplementationRemoved when adding :name option" do
    lambda {
      CanCan::ControllerResource.new(@controller, :name => :foo)
    }.should raise_error(CanCan::ImplementationRemoved)
  end

  it "should raise ImplementationRemoved exception when specifying :resource option since it is no longer used" do
    lambda {
      CanCan::ControllerResource.new(@controller, :resource => Project)
    }.should raise_error(CanCan::ImplementationRemoved)
  end

  it "should raise ImplementationRemoved exception when passing :nested option" do
    lambda {
      CanCan::ControllerResource.new(@controller, :nested => :project)
    }.should raise_error(CanCan::ImplementationRemoved)
  end

  it "should skip resource behavior for :only actions in array" do
    stub(@controller_class).cancan_skipper { {:load => {nil => {:only => [:index, :show]}}} }
    @params.merge!(:action => "index")
    CanCan::ControllerResource.new(@controller).skip?(:load).should be_true
    CanCan::ControllerResource.new(@controller, :some_resource).skip?(:load).should be_false
    @params.merge!(:action => "show")
    CanCan::ControllerResource.new(@controller).skip?(:load).should be_true
    @params.merge!(:action => "other_action")
    CanCan::ControllerResource.new(@controller).skip?(:load).should be_false
  end

  it "should skip resource behavior for :only one action on resource" do
    stub(@controller_class).cancan_skipper { {:authorize => {:project => {:only => :index}}} }
    @params.merge!(:action => "index")
    CanCan::ControllerResource.new(@controller).skip?(:authorize).should be_false
    CanCan::ControllerResource.new(@controller, :project).skip?(:authorize).should be_true
    @params.merge!(:action => "other_action")
    CanCan::ControllerResource.new(@controller, :project).skip?(:authorize).should be_false
  end

  it "should skip resource behavior :except actions in array" do
    stub(@controller_class).cancan_skipper { {:load => {nil => {:except => [:index, :show]}}} }
    @params.merge!(:action => "index")
    CanCan::ControllerResource.new(@controller).skip?(:load).should be_false
    @params.merge!(:action => "show")
    CanCan::ControllerResource.new(@controller).skip?(:load).should be_false
    @params.merge!(:action => "other_action")
    CanCan::ControllerResource.new(@controller).skip?(:load).should be_true
    CanCan::ControllerResource.new(@controller, :some_resource).skip?(:load).should be_false
>>>>>>> 916f97fb
  end

  it "should authorize each new attribute in the update action" do
    @params.merge!(:action => "update", :id => 123, :project => {:name => "foo"})
    @controller.instance_variable_set(:@project, :some_project)
    mock(@controller).authorize!(:update, :some_project, :name)
    CanCan::ControllerResource.new(@controller, :authorize => true).process
  end

  it "should fetch member through method when instance variable is not provided" do
    stub(@controller).project { :some_project }
    @params.merge!(:action => "show", :id => 123)
    stub(@controller).authorize!(:show, :some_project) { raise CanCan::Unauthorized }
    resource = CanCan::ControllerResource.new(@controller, :authorize => true)
    lambda { resource.process }.should raise_error(CanCan::Unauthorized)
  end

  # it "should raise ImplementationRemoved when adding :name option" do
  #   lambda {
  #     CanCan::ControllerResource.new(@controller, :name => :foo)
  #   }.should raise_error(CanCan::ImplementationRemoved)
  # end
  # 
  # it "should raise ImplementationRemoved exception when specifying :resource option since it is no longer used" do
  #   lambda {
  #     CanCan::ControllerResource.new(@controller, :resource => Project)
  #   }.should raise_error(CanCan::ImplementationRemoved)
  # end
  # 
  # it "should raise ImplementationRemoved exception when passing :nested option" do
  #   lambda {
  #     CanCan::ControllerResource.new(@controller, :nested => :project)
  #   }.should raise_error(CanCan::ImplementationRemoved)
  # end

  # it "should skip resource behavior for :only actions in array" do
  #   stub(@controller_class).cancan_skipper { {:load => {nil => {:only => [:index, :show]}}} }
  #   @params.merge!(:action => "index")
  #   CanCan::ControllerResource.new(@controller).skip?(:load).should be_true
  #   CanCan::ControllerResource.new(@controller, :some_resource).skip?(:load).should be_false
  #   @params.merge!(:action => "show")
  #   CanCan::ControllerResource.new(@controller).skip?(:load).should be_true
  #   @params.merge!(:action => "other_action")
  #   CanCan::ControllerResource.new(@controller).skip?(:load).should be_false
  # end
  # 
  # it "should skip resource behavior for :only one action on resource" do
  #   stub(@controller_class).cancan_skipper { {:authorize => {:project => {:only => :index}}} }
  #   @params.merge!(:action => "index")
  #   CanCan::ControllerResource.new(@controller).skip?(:authorize).should be_false
  #   CanCan::ControllerResource.new(@controller, :project).skip?(:authorize).should be_true
  #   @params.merge!(:action => "other_action")
  #   CanCan::ControllerResource.new(@controller, :project).skip?(:authorize).should be_false
  # end
  # 
  # it "should skip resource behavior :except actions in array" do
  #   stub(@controller_class).cancan_skipper { {:load => {nil => {:except => [:index, :show]}}} }
  #   @params.merge!(:action => "index")
  #   CanCan::ControllerResource.new(@controller).skip?(:load).should be_false
  #   @params.merge!(:action => "show")
  #   CanCan::ControllerResource.new(@controller).skip?(:load).should be_false
  #   @params.merge!(:action => "other_action")
  #   CanCan::ControllerResource.new(@controller).skip?(:load).should be_true
  #   CanCan::ControllerResource.new(@controller, :some_resource).skip?(:load).should be_false
  # end
  # 
  # it "should skip resource behavior :except one action on resource" do
  #   stub(@controller_class).cancan_skipper { {:authorize => {:project => {:except => :index}}} }
  #   @params.merge!(:action => "index")
  #   CanCan::ControllerResource.new(@controller, :project).skip?(:authorize).should be_false
  #   @params.merge!(:action => "other_action")
  #   CanCan::ControllerResource.new(@controller).skip?(:authorize).should be_false
  #   CanCan::ControllerResource.new(@controller, :project).skip?(:authorize).should be_true
  # end
  # 
  # it "should skip loading and authorization" do
  #   stub(@controller_class).cancan_skipper { {:authorize => {nil => {}}, :load => {nil => {}}} }
  #   @params.merge!(:action => "new")
  #   resource = CanCan::ControllerResource.new(@controller)
  #   lambda { resource.load_and_authorize_resource }.should_not raise_error
  #   @controller.instance_variable_get(:@project).should be_nil
  # end
end<|MERGE_RESOLUTION|>--- conflicted
+++ resolved
@@ -322,69 +322,19 @@
     @controller.instance_variable_get(:@project).should == project
   end
 
-<<<<<<< HEAD
   it "should authorize each new attribute in the create action" do
     @params.merge!(:action => "create", :project => {:name => "foo"})
     @controller.instance_variable_set(:@project, :some_project)
     mock(@controller).authorize!(:create, :some_project, :name)
     CanCan::ControllerResource.new(@controller, :authorize => true).process
-=======
+  end
+
   it "should allow full find method to be passed into find_by option" do
     project = Project.create!(:name => "foo")
     @params.merge!(:action => "show", :id => "foo")
-    resource = CanCan::ControllerResource.new(@controller, :find_by => :find_by_name)
-    resource.load_resource
-    @controller.instance_variable_get(:@project).should == project
-  end
-
-  it "should raise ImplementationRemoved when adding :name option" do
-    lambda {
-      CanCan::ControllerResource.new(@controller, :name => :foo)
-    }.should raise_error(CanCan::ImplementationRemoved)
-  end
-
-  it "should raise ImplementationRemoved exception when specifying :resource option since it is no longer used" do
-    lambda {
-      CanCan::ControllerResource.new(@controller, :resource => Project)
-    }.should raise_error(CanCan::ImplementationRemoved)
-  end
-
-  it "should raise ImplementationRemoved exception when passing :nested option" do
-    lambda {
-      CanCan::ControllerResource.new(@controller, :nested => :project)
-    }.should raise_error(CanCan::ImplementationRemoved)
-  end
-
-  it "should skip resource behavior for :only actions in array" do
-    stub(@controller_class).cancan_skipper { {:load => {nil => {:only => [:index, :show]}}} }
-    @params.merge!(:action => "index")
-    CanCan::ControllerResource.new(@controller).skip?(:load).should be_true
-    CanCan::ControllerResource.new(@controller, :some_resource).skip?(:load).should be_false
-    @params.merge!(:action => "show")
-    CanCan::ControllerResource.new(@controller).skip?(:load).should be_true
-    @params.merge!(:action => "other_action")
-    CanCan::ControllerResource.new(@controller).skip?(:load).should be_false
-  end
-
-  it "should skip resource behavior for :only one action on resource" do
-    stub(@controller_class).cancan_skipper { {:authorize => {:project => {:only => :index}}} }
-    @params.merge!(:action => "index")
-    CanCan::ControllerResource.new(@controller).skip?(:authorize).should be_false
-    CanCan::ControllerResource.new(@controller, :project).skip?(:authorize).should be_true
-    @params.merge!(:action => "other_action")
-    CanCan::ControllerResource.new(@controller, :project).skip?(:authorize).should be_false
-  end
-
-  it "should skip resource behavior :except actions in array" do
-    stub(@controller_class).cancan_skipper { {:load => {nil => {:except => [:index, :show]}}} }
-    @params.merge!(:action => "index")
-    CanCan::ControllerResource.new(@controller).skip?(:load).should be_false
-    @params.merge!(:action => "show")
-    CanCan::ControllerResource.new(@controller).skip?(:load).should be_false
-    @params.merge!(:action => "other_action")
-    CanCan::ControllerResource.new(@controller).skip?(:load).should be_true
-    CanCan::ControllerResource.new(@controller, :some_resource).skip?(:load).should be_false
->>>>>>> 916f97fb
+    resource = CanCan::ControllerResource.new(@controller, :find_by => :find_by_name, :load => true)
+    resource.process
+    @controller.instance_variable_get(:@project).should == project
   end
 
   it "should authorize each new attribute in the update action" do
@@ -407,13 +357,13 @@
   #     CanCan::ControllerResource.new(@controller, :name => :foo)
   #   }.should raise_error(CanCan::ImplementationRemoved)
   # end
-  # 
+  #
   # it "should raise ImplementationRemoved exception when specifying :resource option since it is no longer used" do
   #   lambda {
   #     CanCan::ControllerResource.new(@controller, :resource => Project)
   #   }.should raise_error(CanCan::ImplementationRemoved)
   # end
-  # 
+  #
   # it "should raise ImplementationRemoved exception when passing :nested option" do
   #   lambda {
   #     CanCan::ControllerResource.new(@controller, :nested => :project)
@@ -430,7 +380,7 @@
   #   @params.merge!(:action => "other_action")
   #   CanCan::ControllerResource.new(@controller).skip?(:load).should be_false
   # end
-  # 
+  #
   # it "should skip resource behavior for :only one action on resource" do
   #   stub(@controller_class).cancan_skipper { {:authorize => {:project => {:only => :index}}} }
   #   @params.merge!(:action => "index")
@@ -439,7 +389,7 @@
   #   @params.merge!(:action => "other_action")
   #   CanCan::ControllerResource.new(@controller, :project).skip?(:authorize).should be_false
   # end
-  # 
+  #
   # it "should skip resource behavior :except actions in array" do
   #   stub(@controller_class).cancan_skipper { {:load => {nil => {:except => [:index, :show]}}} }
   #   @params.merge!(:action => "index")
@@ -450,7 +400,7 @@
   #   CanCan::ControllerResource.new(@controller).skip?(:load).should be_true
   #   CanCan::ControllerResource.new(@controller, :some_resource).skip?(:load).should be_false
   # end
-  # 
+  #
   # it "should skip resource behavior :except one action on resource" do
   #   stub(@controller_class).cancan_skipper { {:authorize => {:project => {:except => :index}}} }
   #   @params.merge!(:action => "index")
@@ -459,7 +409,7 @@
   #   CanCan::ControllerResource.new(@controller).skip?(:authorize).should be_false
   #   CanCan::ControllerResource.new(@controller, :project).skip?(:authorize).should be_true
   # end
-  # 
+  #
   # it "should skip loading and authorization" do
   #   stub(@controller_class).cancan_skipper { {:authorize => {nil => {}}, :load => {nil => {}}} }
   #   @params.merge!(:action => "new")
