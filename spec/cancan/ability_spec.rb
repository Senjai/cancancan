require "spec_helper"

describe CanCan::Ability do
  before(:each) do
    @ability = Object.new
    @ability.extend(CanCan::Ability)
  end

  it "should be able to :read anything" do
    @ability.can :read, :all
    @ability.can?(:read, String).should be_true
    @ability.can?(:read, 123).should be_true
  end

  it "should not have permission to do something it doesn't know about" do
    @ability.can?(:foodfight, String).should be_false
  end
<<<<<<< HEAD
  
  it "should return what block returns on a can call, except for nil and false" do
    @ability.can :read, :all
    @ability.can :read, Symbol do |sym|
      [ sym ]
    end
    @ability.can?(:read, Symbol).should == [ nil ]
    @ability.can?(:read, :some_symbol).should == [ :some_symbol ]
  end
  
  it "should pass to previous can definition, if block returns false or nil" do
=======

  it "should return what block returns on a can call" do
>>>>>>> 1ade4422
    @ability.can :read, :all
    @ability.can :read, Symbol do |sym|
      sym
    end
    @ability.can :read, Integer do |i|
      i > 0
    end
    @ability.can?(:read, Symbol).should be_true
    @ability.can?(:read, :some_symbol).should == :some_symbol
    @ability.can?(:read, 1).should be_true
    @ability.can?(:read, -1).should be_true
  end

  it "should pass class with object if :all objects are accepted" do
    @ability.can :preview, :all do |object_class, object|
      [object_class, object]
    end
    @ability.can?(:preview, 123).should == [Fixnum, 123]
  end

  it "should pass class with no object if :all objects are accepted and class is passed directly" do
    @ability.can :preview, :all do |object_class, object|
      [object_class, object]
    end
    @ability.can?(:preview, Hash).should == [Hash, nil]
  end

  it "should pass action and object for global manage actions" do
    @ability.can :manage, Array do |action, object|
      [action, object]
    end
    @ability.can?(:stuff, [1, 2]).should == [:stuff, [1, 2]]
    @ability.can?(:stuff, Array).should == [:stuff, nil]
  end

  it "should alias update or destroy actions to modify action" do
    @ability.alias_action :update, :destroy, :to => :modify
    @ability.can(:modify, :all) { :modify_called }
    @ability.can?(:update, 123).should == :modify_called
    @ability.can?(:destroy, 123).should == :modify_called
  end

  it "should return block result for action, object_class, and object for any action" do
    @ability.can :manage, :all do |action, object_class, object|
      [action, object_class, object]
    end
    @ability.can?(:foo, 123).should == [:foo, Fixnum, 123]
    @ability.can?(:bar, Fixnum).should == [:bar, Fixnum, nil]
  end

  it "should automatically alias index and show into read calls" do
    @ability.can :read, :all
    @ability.can?(:index, 123).should be_true
    @ability.can?(:show, 123).should be_true
  end

  it "should automatically alias new and edit into create and update respectively" do
    @ability.can(:create, :all) { :create_called }
    @ability.can(:update, :all) { :update_called }
    @ability.can?(:new, 123).should == :create_called
    @ability.can?(:edit, 123).should == :update_called
  end

  it "should not respond to prepare (now using initialize)" do
    @ability.should_not respond_to(:prepare)
  end

  it "should offer cannot? method which is simply invert of can?" do
    @ability.cannot?(:tie, String).should be_true
  end

  it "should be able to specify multiple actions and match any" do
    @ability.can [:read, :update], :all
    @ability.can?(:read, 123).should be_true
    @ability.can?(:update, 123).should be_true
    @ability.can?(:count, 123).should be_false
  end

  it "should be able to specify multiple classes and match any" do
    @ability.can :update, [String, Array]
    @ability.can?(:update, "foo").should be_true
    @ability.can?(:update, []).should be_true
    @ability.can?(:update, 123).should be_false
  end

  it "should support custom objects in the can definition" do
    @ability.can :read, :stats
    @ability.can?(:read, :stats).should be_true
    @ability.can?(:update, :stats).should be_false
    @ability.can?(:read, :nonstats).should be_false
  end

  it "should support 'cannot' method to define what user cannot do" do
    @ability.can :read, :all
    @ability.cannot :read, Integer
    @ability.can?(:read, "foo").should be_true
    @ability.can?(:read, 123).should be_false
  end

  it "should support block on 'cannot' method" do
    @ability.can :read, :all
    @ability.cannot :read, Integer do |int|
      int > 5
    end
    @ability.can?(:read, "foo").should be_true
    @ability.can?(:read, 3).should be_true
    @ability.can?(:read, 123).should be_false
  end
<<<<<<< HEAD
  
  it "should pass to previous can definition, if block returns false or nil" do
    #same as previous
    @ability.can :read, :all
    @ability.cannot :read, Integer do |int|
      int > 10 ? nil : ( int > 5 )
    end
    @ability.can?(:read, "foo").should be_true
    @ability.can?(:read, 3).should be_true
    @ability.can?(:read, 8).should be_false
    @ability.can?(:read, 123).should be_true
    
  end
  
  it "should pass to previous cannot definition, if block returns false or nil" do
    @ability.cannot :read, :all
    @ability.can :read, Integer do |int|
      int > 10 ? nil : ( int > 5 )
    end
    @ability.can?(:read, "foo").should be_false
    @ability.can?(:read, 3).should be_false
    @ability.can?(:read, 10).should be_true
    @ability.can?(:read, 123).should be_false
  end
=======
>>>>>>> 1ade4422

  it "should append aliased actions" do
    @ability.alias_action :update, :to => :modify
    @ability.alias_action :destroy, :to => :modify
    @ability.aliased_actions[:modify].should == [:update, :destroy]
  end

  it "should clear aliased actions" do
    @ability.alias_action :update, :to => :modify
    @ability.clear_aliased_actions
    @ability.aliased_actions[:modify].should be_nil
  end

  it "should pass additional arguments to block from can?" do
    @ability.can :read, Integer do |int, x|
      int > x
    end
    @ability.can?(:read, 2, 1).should be_true
    @ability.can?(:read, 2, 3).should be_false
  end

  it "should use conditions as third parameter and determine abilities from it" do
    @ability.can :read, Array, :first => 1, :last => 3
    @ability.can?(:read, [1, 2, 3]).should be_true
    @ability.can?(:read, [1, 2, 3, 4]).should be_false
    @ability.can?(:read, Array).should be_true
  end

  it "should allow an array of options in conditions hash" do
    @ability.can :read, Array, :first => [1, 3, 5]
    @ability.can?(:read, [1, 2, 3]).should be_true
    @ability.can?(:read, [2, 3]).should be_false
    @ability.can?(:read, [3, 4]).should be_true
  end

  it "should allow a range of options in conditions hash" do
    @ability.can :read, Array, :first => 1..3
    @ability.can?(:read, [1, 2, 3]).should be_true
    @ability.can?(:read, [3, 4]).should be_true
    @ability.can?(:read, [4, 5]).should be_false
  end

  it "should allow nested hashes in conditions hash" do
    @ability.can :read, Array, :first => { :length => 5 }
    @ability.can?(:read, ["foo", "bar"]).should be_false
    @ability.can?(:read, ["test1", "foo"]).should be_true
  end

  it "should allow nested hash of arrays and match any element" do
    @ability.can :read, Array, :first => { :to_i => 3 }
    @ability.can?(:read, [[1, 2, 3]]).should be_true
    @ability.can?(:read, [[4, 5, 6]]).should be_false
  end
<<<<<<< HEAD
  
  it "should return array of behavior and conditions for a given ability" do
=======

  it "should return conditions for a given ability" do
>>>>>>> 1ade4422
    @ability.can :read, Array, :first => 1, :last => 3
    @ability.conditions(:show, Array).should == [[true, {:first => 1, :last => 3}]]
  end
<<<<<<< HEAD
  
  it "should raise an exception when a block is used on condition, and no" do
=======

  it "should raise an exception when a block is used on condition" do
>>>>>>> 1ade4422
    @ability.can :read, Array do |a|
      true
    end
    lambda { @ability.conditions(:show, Array) }.should raise_error(CanCan::Error, "Cannot determine ability conditions from block for :show Array")
  end
<<<<<<< HEAD
  
  it "should return an array with just behavior for conditions when there are no conditions" do
=======

  it "should return an empty hash for conditions when there are no conditions" do
>>>>>>> 1ade4422
    @ability.can :read, Array
    @ability.conditions(:show, Array).should == [ [true, nil] ]
  end

  it "should return false when performed on an action which isn't defined" do
    @ability.conditions(:foo, Array).should == false
  end
<<<<<<< HEAD
  
  it "should return appropriate sql conditions" do
    obj = Class.new do
      def self.sanitize_sql(hash_cond)
        case hash_cond
        when Hash then hash_cond.map{|name, value| "#{name}=#{value}"}
        when Array
          hash_cond.shift.gsub('?'){"#{hash_cond.shift.inspect}"}
        when String then hash_cond
        end
      end
    end
    @ability.can :read, obj
    @ability.can :manage, obj, :id => 1
    @ability.can :update, obj, :manager_id => 1
    @ability.cannot :update, obj, :self_managed => true
    
    @ability.sql_conditions(:update, obj).should == 'not (self_managed=true) AND ((manager_id=1) OR (id=1))'
    @ability.sql_conditions(:manage, obj).should == {:id=>1}
    @ability.sql_conditions(:read, obj).should == 'true=true'
  end
  
=======

>>>>>>> 1ade4422
  it "should has eated cheezburger" do
    lambda {
      @ability.can? :has, :cheezburger
    }.should raise_exception(CanCan::Error, "Nom nom nom. I eated it.")
  end
end<|MERGE_RESOLUTION|>--- conflicted
+++ resolved
@@ -15,7 +15,6 @@
   it "should not have permission to do something it doesn't know about" do
     @ability.can?(:foodfight, String).should be_false
   end
-<<<<<<< HEAD
   
   it "should return what block returns on a can call, except for nil and false" do
     @ability.can :read, :all
@@ -27,10 +26,6 @@
   end
   
   it "should pass to previous can definition, if block returns false or nil" do
-=======
-
-  it "should return what block returns on a can call" do
->>>>>>> 1ade4422
     @ability.can :read, :all
     @ability.can :read, Symbol do |sym|
       sym
@@ -139,7 +134,6 @@
     @ability.can?(:read, 3).should be_true
     @ability.can?(:read, 123).should be_false
   end
-<<<<<<< HEAD
   
   it "should pass to previous can definition, if block returns false or nil" do
     #same as previous
@@ -164,8 +158,6 @@
     @ability.can?(:read, 10).should be_true
     @ability.can?(:read, 123).should be_false
   end
-=======
->>>>>>> 1ade4422
 
   it "should append aliased actions" do
     @ability.alias_action :update, :to => :modify
@@ -219,43 +211,27 @@
     @ability.can?(:read, [[1, 2, 3]]).should be_true
     @ability.can?(:read, [[4, 5, 6]]).should be_false
   end
-<<<<<<< HEAD
   
   it "should return array of behavior and conditions for a given ability" do
-=======
-
-  it "should return conditions for a given ability" do
->>>>>>> 1ade4422
     @ability.can :read, Array, :first => 1, :last => 3
     @ability.conditions(:show, Array).should == [[true, {:first => 1, :last => 3}]]
   end
-<<<<<<< HEAD
   
   it "should raise an exception when a block is used on condition, and no" do
-=======
-
-  it "should raise an exception when a block is used on condition" do
->>>>>>> 1ade4422
     @ability.can :read, Array do |a|
       true
     end
     lambda { @ability.conditions(:show, Array) }.should raise_error(CanCan::Error, "Cannot determine ability conditions from block for :show Array")
   end
-<<<<<<< HEAD
   
   it "should return an array with just behavior for conditions when there are no conditions" do
-=======
-
-  it "should return an empty hash for conditions when there are no conditions" do
->>>>>>> 1ade4422
     @ability.can :read, Array
-    @ability.conditions(:show, Array).should == [ [true, nil] ]
+    @ability.conditions(:show, Array).should == [ [true, {}] ]
   end
 
   it "should return false when performed on an action which isn't defined" do
     @ability.conditions(:foo, Array).should == false
   end
-<<<<<<< HEAD
   
   it "should return appropriate sql conditions" do
     obj = Class.new do
@@ -278,9 +254,6 @@
     @ability.sql_conditions(:read, obj).should == 'true=true'
   end
   
-=======
-
->>>>>>> 1ade4422
   it "should has eated cheezburger" do
     lambda {
       @ability.can? :has, :cheezburger
