= CanCan {<img src="https://secure.travis-ci.org/ryanb/cancan.png" />}[http://travis-ci.org/ryanb/cancan]

This is the branch for CanCan 2.0 which is in very early development. For a stable release please check out the {master branch}[https://github.com/ryanb/cancan]

Here are some instructions for setting up CanCan 2.0. Try this out and provide feedback in the {issue tracker}[https://github.com/ryanb/cancan/issues].


== Setup

CanCan expects your controllers to have a +current_user+ method. Add some authentication for this (such as Devise[https://github.com/plataformatec/devise], Authlogic[https://github.com/binarylogic/authlogic] or {nifty:authentication}[https://github.com/ryanb/nifty-generators]). See {Changing Defaults}[https://github.com/ryanb/cancan/wiki/Changing-Defaults] to customize this behavior.

To install CanCan, add it to your Gemfile and run the `bundle` command.

  gem "cancan", :git => "git://github.com/ryanb/cancan.git", :branch => "2.0"

Next generate an Ability class, this is where your permissions will be defined.

  rails g cancan:ability

Add authorization by calling {enable_authorization}[https://github.com/ryanb/cancan/wiki/enable_authorization] in your ApplicationController.

  class ApplicationController < ActionController::Base
    enable_authorization
  end

This will add an authorization check locking down every controller action. If you try visiting a page, a <tt>CanCan::Unauthorized</tt> exception will be raised since you have not granted the user ability to access it.


== Defining Abilities

You grant access to controller actions through the +Ability+ class which was generated above. The +current_user+ is passed in allowing you to define permissions based on user attributes. For example:

  if user
    can :access, :all
  else
    can :access, :home
    can :create, [:users, :sessions]
  end

<<<<<<< HEAD
Here if there is a user he will be able to perform any action on any controller. If someone is not logged in he can only access the home, users, and sessions controllers.
=======
In Rails 2.3, just add a new class in `app/models/ability.rb` with the folowing contents:

  class Ability
    include CanCan::Ability

    def initialize(user)
    end
  end

See {Defining Abilities}[https://github.com/ryanb/cancan/wiki/defining-abilities] for details.
>>>>>>> 1e89b31b

The first argument to +can+ is the action the user can perform. The second argument is the controller name they can perform that action on. You can pass <tt>:access</tt> and <tt>:all</tt> to represent any action and controller respectively.

As shown above, pass an array to either of these will grant permission on each item in the array. It isn't necessary to pass the +new+ action here because CanCan includes some default aliases. See the {Aliases}[https://github.com/ryanb/cancan/wiki/Aliases] page for details.

You can check permissions in any controller or view using the <tt>can?</tt> method.

  <% if can? :create, :comments %>
    <%= link_to "New Comment", new_comment_path %>
  <% end %>

Here the link will only show up the user can create comments.


== Resource Conditions

What if you need to change authorization based on a model's attributes? You can do so by passing a hash of conditions as the last argument to +can+. For example, if you want to only allow one to access projects which he owns you can set the <tt>:user_id</tt>.

  can :access, :projects, :user_id => user.id

A block can also be used for complex condition checks just like in CanCan 1, but here it is not necessary.

If you try visiting any of the project pages at this point you will see a <tt>CanCan::InsufficientAuthorizationCheck</tt> exception is raised. This is because the default authorization has no way to check permissions on the <tt>@project</tt> instance. You can check permissions on an object manually using the <tt>authorize!</tt> method.

  def edit
    @project = Project.find(params[:id])
    authorize! :edit, @project
  end

However this can get tedious. Instead CanCan provides a +load_and_authorize_resource+ method to load the <tt>@project</tt> instance in every controller action and authorize it.

  class ProjectsController < ApplicationController
    load_and_authorize_resource
    def edit
      # @project already loaded here and authorized
    end
  end

The +index+ (and other collection actions) will load the <tt>@projects</tt> instance which automatically limits the projects the user is allowed to access. This is a scope so you can make further calls to +where+ to limit what is returned from the database.

  def index
    @projects = @projects.where(:hidden => false)
  end

You can check permissions on instances using the <tt>can?</tt> method.

  <%= link_to "Edit Project", edit_project_path if can? :update, @project %>

Here it will only show the edit link if the +user_id+ matches.


== Resource Attributes

In CanCan 2.0 it is possible to define permissions on specific resource attributes. For example, if you want to allow a user to only update the name and priority of a project, pass that as the third argument to +can+.

  can :update, :projects, [:name, :priority]

If you use this in combination with +load_and_authorize_resource+ it will ensure that only those two attributes exist in <tt>params[:project]</tt> when updating the project. If you do this everywhere it will not be necessary to use +attr_accessible+ in your models.

You can combine this with a hash of conditions. For example, here the user can update all attributes except the price when the product is discontinued.

  can :update, :products
  cannot :update, :products, :price, :discontinued => true

You can check permissions on specific attributes to determine what to show in the form.

  <%= f.text_field :name if can? :update, @project, :name %>
<|MERGE_RESOLUTION|>--- conflicted
+++ resolved
@@ -37,20 +37,7 @@
     can :create, [:users, :sessions]
   end
 
-<<<<<<< HEAD
 Here if there is a user he will be able to perform any action on any controller. If someone is not logged in he can only access the home, users, and sessions controllers.
-=======
-In Rails 2.3, just add a new class in `app/models/ability.rb` with the folowing contents:
-
-  class Ability
-    include CanCan::Ability
-
-    def initialize(user)
-    end
-  end
-
-See {Defining Abilities}[https://github.com/ryanb/cancan/wiki/defining-abilities] for details.
->>>>>>> 1e89b31b
 
 The first argument to +can+ is the action the user can perform. The second argument is the controller name they can perform that action on. You can pass <tt>:access</tt> and <tt>:all</tt> to represent any action and controller respectively.
 
